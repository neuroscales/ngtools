[project]

<<<<<<< HEAD
nav = [
  {"Home" = "index.md"},
  {"Getting started" = [
     {"Shell interface" = "start/local_shell.md"},
     {"Python interface" = "start/local_python.md"},
     {"Build scenes offline" = "start/offline_scenes.md"},
  ]},
  {"Shell API" = [
    {"Start" = "shell/start.md"},
    {"Commands" = "shell/commands.md"},
  ]},
  {"Python API"= [
    "api/datasources.md",
    "api/layers.md",
    "api/opener.md",
    "api/scene.md",
    "api/shader.md",
    "api/spaces.md",
    "api/transforms.md",
    "api/units.md",
    "api/utils.md",
    {"local" = [
        "api/local/cli.md",
        "api/local/datasources.md",
        "api/local/fileserver.md",
        "api/local/handlers.md",
        "api/local/iostream.md",
        "api/local/termcolors.md",
        "api/local/tracts.md",
        "api/local/viewer.md",
    ]}
  ]}
]

# The site_name is shown in the page header and the browser window title
#
# Read more: https://zensical.org/docs/setup/basics/#site_name
=======
>>>>>>> 5925cbce
site_name = "ngtools"

site_description = "Advanced tools for neuroglancer"

<<<<<<< HEAD
# The site_author attribute. This is used in the HTML head element.
#
# Read more: https://zensical.org/docs/setup/basics/#site_author
site_author = "Yael Balbastre"
=======
site_author = "Yael"
>>>>>>> 5925cbce

site_url = "https://neuroscales.github.io/ngtools/"

copyright = """
Copyright &copy; 2025 The authors
"""

<<<<<<< HEAD
# In order to display a link to the repository of your project as part of
# your documentation, set repo_url in your configuration to the public URL
# of your repository, e.g.:
repo_url = "https://github.com/neuroscales/ngtools"
repo_name = "neuroscales/ngtools"

# Zensical supports both implicit navigation and explicitly defined navigation.
# If you decide not to define a navigation here then Zensical will simply
# derive the navigation structure from the directory structure of your
# "docs_dir". The definition below demonstrates how a navigation structure
# can be defined using TOML syntax.
#
# Read more: https://zensical.org/docs/setup/navigation/
# nav = [
#   { "Get started" = "index.md" },
#   { "Markdown in 5min" = "markdown.md" },
# ]

# With the "extra_css" option you can add your own CSS styling to customize
# your Zensical project according to your needs. You can add any number of
# CSS files.
#
# The path provided should be relative to the "docs_dir".
#
# Read more: https://zensical.org/docs/customization/#additional-css
#
#extra_css = ["stylesheets/extra.css"]

# With the `extra_javascript` option you can add your own JavaScript to your
# project to customize the behavior according to your needs.
#
# The path provided should be relative to the "docs_dir".
#
# Read more: https://zensical.org/docs/customization/#additional-javascript
#extra_javascript = ["javascripts/extra.js"]

# ----------------------------------------------------------------------------
# Section for configuring theme options
# ----------------------------------------------------------------------------
=======
>>>>>>> 5925cbce
[project.theme]

language = "en"

features = []

[[project.theme.palette]]
scheme = "default"
toggle.icon = "lucide/sun"
toggle.name = "Switch to dark mode"

[[project.theme.palette]]
scheme = "slate"
toggle.icon = "lucide/moon"
toggle.name = "Switch to light mode"


<<<<<<< HEAD
# ----------------------------------------------------------------------------
# You can configure your own logo to be shown in the header using the "logo"
# option in the "icons" subsection. The logo can be a path to a file in your
# "docs_dir" or it can be a path to an icon.
#
# Likewise, you can customize the logo used for the repository section of the
# header. Zensical derives the default logo for this from the repository URL.
# See below...
#
# There are other icons you can customize. See the documentation for details.
#
# Read more:
# - https://zensical.org/docs/setup/logo-and-icons
# - https://zensical.org/docs/authoring/icons-emojis/#search
# ----------------------------------------------------------------------------
[project.theme.icon]
#logo = "lucide/smile"
repo = "fontawesome/brands/github"
=======
>>>>>>> 5925cbce

[project.plugins.mkdocstrings.handlers.python]
paths = ["./ngtools"]

<<<<<<< HEAD
# ----------------------------------------------------------------------------
# mkdocstrings
# ----------------------------------------------------------------------------
[project.plugins.mkdocstrings.handlers.python]
inventories = ["https://docs.python.org/3/objects.inv"]
paths = [".."]

[project.plugins.mkdocstrings.handlers.python.options]
docstring_style = "numpy"
inherited_members = true
show_source = false
merge_init_into_class = true
separate_signature = true
members_order = "source"
show_root_heading = true
show_overloads = true
overloads_only = true
private_members = false
filters = [
    "!^_[^_]",
    "!^__set",
    "!^__get",
    "!^__default",
]
=======
[project.plugins.mkdocstrings.handlers.python.options]
docstring_style = "numpy"
merge_init_into_class = true
separate_signature = true
members_order = "source"
show_source = false
show_root_heading = true
show_overloads = true
overloads_only = true
>>>>>>> 5925cbce
<|MERGE_RESOLUTION|>--- conflicted
+++ resolved
@@ -1,6 +1,5 @@
 [project]
 
-<<<<<<< HEAD
 nav = [
   {"Home" = "index.md"},
   {"Getting started" = [
@@ -38,20 +37,14 @@
 # The site_name is shown in the page header and the browser window title
 #
 # Read more: https://zensical.org/docs/setup/basics/#site_name
-=======
->>>>>>> 5925cbce
 site_name = "ngtools"
 
 site_description = "Advanced tools for neuroglancer"
 
-<<<<<<< HEAD
 # The site_author attribute. This is used in the HTML head element.
 #
 # Read more: https://zensical.org/docs/setup/basics/#site_author
 site_author = "Yael Balbastre"
-=======
-site_author = "Yael"
->>>>>>> 5925cbce
 
 site_url = "https://neuroscales.github.io/ngtools/"
 
@@ -59,48 +52,6 @@
 Copyright &copy; 2025 The authors
 """
 
-<<<<<<< HEAD
-# In order to display a link to the repository of your project as part of
-# your documentation, set repo_url in your configuration to the public URL
-# of your repository, e.g.:
-repo_url = "https://github.com/neuroscales/ngtools"
-repo_name = "neuroscales/ngtools"
-
-# Zensical supports both implicit navigation and explicitly defined navigation.
-# If you decide not to define a navigation here then Zensical will simply
-# derive the navigation structure from the directory structure of your
-# "docs_dir". The definition below demonstrates how a navigation structure
-# can be defined using TOML syntax.
-#
-# Read more: https://zensical.org/docs/setup/navigation/
-# nav = [
-#   { "Get started" = "index.md" },
-#   { "Markdown in 5min" = "markdown.md" },
-# ]
-
-# With the "extra_css" option you can add your own CSS styling to customize
-# your Zensical project according to your needs. You can add any number of
-# CSS files.
-#
-# The path provided should be relative to the "docs_dir".
-#
-# Read more: https://zensical.org/docs/customization/#additional-css
-#
-#extra_css = ["stylesheets/extra.css"]
-
-# With the `extra_javascript` option you can add your own JavaScript to your
-# project to customize the behavior according to your needs.
-#
-# The path provided should be relative to the "docs_dir".
-#
-# Read more: https://zensical.org/docs/customization/#additional-javascript
-#extra_javascript = ["javascripts/extra.js"]
-
-# ----------------------------------------------------------------------------
-# Section for configuring theme options
-# ----------------------------------------------------------------------------
-=======
->>>>>>> 5925cbce
 [project.theme]
 
 language = "en"
@@ -117,8 +68,16 @@
 toggle.icon = "lucide/moon"
 toggle.name = "Switch to light mode"
 
+# ----------------------------------------------------------------------------
+# In the "font" subsection you can configure the fonts used. By default, fonts
+# are loaded from Google Fonts, giving you a wide range of choices from a set
+# of suitably licensed fonts. There are options for a normal text font and for
+# a monospaced font used in code blocks.
+# ----------------------------------------------------------------------------
+#[project.theme.font]
+#text = "Inter"
+#code = "Jetbrains Mono"
 
-<<<<<<< HEAD
 # ----------------------------------------------------------------------------
 # You can configure your own logo to be shown in the header using the "logo"
 # option in the "icons" subsection. The logo can be a path to a file in your
@@ -137,13 +96,14 @@
 [project.theme.icon]
 #logo = "lucide/smile"
 repo = "fontawesome/brands/github"
-=======
->>>>>>> 5925cbce
 
-[project.plugins.mkdocstrings.handlers.python]
-paths = ["./ngtools"]
+# ----------------------------------------------------------------------------
+# The "extra" section contains miscellaneous settings.
+# ----------------------------------------------------------------------------
+#[[project.extra.social]]
+#icon = "fontawesome/brands/github"
+#link = "https://github.com/user/repo"
 
-<<<<<<< HEAD
 # ----------------------------------------------------------------------------
 # mkdocstrings
 # ----------------------------------------------------------------------------
@@ -167,15 +127,4 @@
     "!^__set",
     "!^__get",
     "!^__default",
-]
-=======
-[project.plugins.mkdocstrings.handlers.python.options]
-docstring_style = "numpy"
-merge_init_into_class = true
-separate_signature = true
-members_order = "source"
-show_source = false
-show_root_heading = true
-show_overloads = true
-overloads_only = true
->>>>>>> 5925cbce
+]