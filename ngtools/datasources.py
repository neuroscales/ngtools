"""
Wrappers around neuroglancer classes that can compute metadata and
optional attributes that neuroglancer typically delegates to the frontend.

Dependencies
------------
* nifti://          -> nibabel
* zarr://           -> zarr
* precomputed://    -> cloudvolume
"""
# stdlib
import functools
import json
import logging
import time
from itertools import product
from os import PathLike
from types import EllipsisType
from typing import Callable, Iterator

# externals
import neuroglancer as ng
import nibabel as nib
import numpy as np
import zarr
import zarr.storage
from cloudvolume import CloudVolume
from nibabel.spatialimages import HeaderDataError
from numpy.typing import ArrayLike
from upath import UPath

# internals
import ngtools.transforms as T
import ngtools.units as U
from ngtools.opener import (
    exists,
    filesystem,
    open,  # !!! hides builtin open
    parse_protocols,
    read_json,
)
from ngtools.utils import Wraps, _SizedCache

LOG = logging.getLogger(__name__)


_DATASOURCE_REGISTRY = {}
_DATASOURCE_INFO_CACHE = _SizedCache(128)


def _quantiles(q: float | list[float], data: ArrayLike) -> np.ndarray[float]:
    """Compute (efficiently) intensity quantiles."""
    tic = time.time()
    steps = [max(1, x//64) for x in data.shape]
    slicer = (Ellipsis,) + tuple(slice(None, None, step) for step in steps)
    data = np.asarray(data[slicer])
    data = data[np.isfinite(data) & (data != 0)]
    quantiles = np.quantile(data, q)
    toc = time.time()
    LOG.info(f"Compute quantiles: {toc-tic} s")
    return quantiles


def datasource(formats: str | list[str]) -> Callable[[type], type]:
    """
    Register a format-specific datasource class.

    Parameters
    ----------
    formats : str | list[str]
        Formats that should fallback to the decorated class.
    """
    if isinstance(formats, str):
        formats = [formats]

    def decorator(cls: type[LayerDataSource]) -> type[LayerDataSource]:
        for format in formats:
            _DATASOURCE_REGISTRY[format] = cls
        cls.PROTOCOLS = list(formats)
        return cls

    return decorator


SourceType = (
    dict |                                          # json
    str | PathLike |                                # uri
    ng.LayerDataSource |                            # data source
    ng.LocalVolume | ng.skeleton.SkeletonSource     # local source
)


class LayerDataSources(Wraps(ng.LayerDataSources)):
    """List of data sources."""

    _DataSourceLike = (
        str |
        ng.local_volume.LocalVolume |
        ng.skeleton.SkeletonSource |
        ng.LayerDataSource
    )
    _DataSourcesLike = (
        _DataSourceLike |
        list[_DataSourceLike | dict | None] |
        ng.LayerDataSources |
        dict |
        None
    )

    def __init__(self, *args, **kwargs) -> None:
        super().__init__(*args, **kwargs)

        # Trigger data source computation so that defaults that differ
        # between ngtools and neuroglancer are set according to ngtools.
        for i, val in enumerate(self):
            self[i] = val

    @functools.wraps(ng.LayerDataSources.__iter__)
    def __iter__(self) -> Iterator[ng.LayerDataSource]:
        for source in super().__iter__():
            yield LayerDataSource(source)

    @functools.wraps(ng.LayerDataSources.__getitem__)
    def __getitem__(self, *args, **kwargs) -> "LayerDataSource":
        return LayerDataSource(super().__getitem__(*args, **kwargs))

    @functools.wraps(ng.LayerDataSources.pop)
    def pop(self, *args, **kwargs) -> "LayerDataSource":  # noqa: D102
        return LayerDataSource(super().pop(*args, **kwargs))


class _LayerDataSourceFactory(type):
    """Factory for LayerDataSource objects."""

    _LocalSource = (ng.local_volume.LocalVolume, ng.skeleton.SkeletonSource)
    _DataSourceLike = (
        str |
        ng.local_volume.LocalVolume |
        ng.skeleton.SkeletonSource |
        ng.LayerDataSource |
        dict |
        None
    )

    def __call__(
        cls,
        arg: _DataSourceLike = None,
        *args,
        **kwargs
    ) -> "LayerDataSource":
        # Only use the factory if it is not called from a subclass
        if cls is not LayerDataSource:
            obj = super().__call__(arg, *args, **kwargs)
            return obj

        # Get url
        if kwargs.get("url", ""):
            url = kwargs["url"]
            if isinstance(url, (str, PathLike)):
                url = kwargs["url"] = str(url)
        elif isinstance(arg, (str, PathLike)):
            url = arg = str(arg)
        elif hasattr(arg, "url"):
            url = arg.url
        elif isinstance(arg, dict) and "url" in arg:
            url = arg["url"]
        elif not isinstance(arg, cls._LocalSource):
            raise ValueError("Missing data source url")

        # If local object -> delegate
        if isinstance(url, ng.LocalVolume):
            return LocalVolumeDataSource(arg, *args, **kwargs)
        if isinstance(url, ng.skeleton.SkeletonSource):
            return LocalSkeletonDataSource(arg, *args, **kwargs)

        parsed_url = parse_protocols(url)

        # If python:// url -> local object, but retrieved from the viewer.
        if parsed_url.stream == "python":

            # Get local object
            path = parsed_url.url
            source_type = path.split("://")[-1].strip("/").split("/")[0]
            kls = {
                "volume": LocalVolumeDataSource,
                "skeleton": LocalSkeletonDataSource
            }[source_type]

            # Defer to LocalDataSource factory
            # TODO: build a `LocalDataSourceFactory` to defer even more?
            return kls(arg, *args, **kwargs)

        # If local:// url -> local annotations
        if parsed_url.url == "local://annotations":
            return LocalAnnotationDataSource(arg, *args, **kwargs)

        # If format protocol provided, use it
        if parsed_url.format in _DATASOURCE_REGISTRY:
            format = parsed_url.format
            LOG.debug(f"LayerDataSource - use format hint: {format}")
            return _DATASOURCE_REGISTRY[format](arg, *args, **kwargs)

        # Otherwise, check for extensions
        for format, kls in _DATASOURCE_REGISTRY.items():
            if parsed_url.url.endswith((format, format+".gz", format+".bz2")):
                LOG.debug(f"LayerDataSource - found extension: {format}")
                try:
                    obj = kls(arg, *args, **kwargs)
                    LOG.debug(f"LayerDataSource - {format} (success)")
                    return obj
                except Exception:
                    continue

        if False:  # Do not use for now -- need to implement sniffers
            # Otherwise, try all
            for format, kls in _DATASOURCE_REGISTRY.items():
                LOG.debug(f"LayerDataSource - try format: {format}")
                try:
                    obj = kls(arg, *args, **kwargs)
                    LOG.debug(f"LayerDataSource - {format} (success)")
                    return obj
                except Exception:
                    continue

        # Otherwise. build a simple source
        LOG.debug("LayerDataSource - Fallback to simple LayerDataSource")
        return super().__call__(arg, *args, **kwargs)


class DataSourceInfo:
    """Base class for source-specific metadata."""

    ...


class LayerDataSource(Wraps(ng.LayerDataSource),
                      metaclass=_LayerDataSourceFactory):
    """A wrapper around `ng.LayerDataSource` that computes metadata."""

    PROTOCOLS: list[str] = []

    def __init__(self, *args, **kwargs) -> None:
        super().__init__(*args, **kwargs)

        # ensure that the url has the right format
        if isinstance(self.url, str):
            url = parse_protocols(self.url).url
            if self.PROTOCOLS:
                url = self.PROTOCOLS[0] + "://" + url
            self.url = url

    def _compute_info(self) -> DataSourceInfo:
        """Compute format-specific metadata."""
        ...

    def to_json(self) -> dict:  # noqa: D102
        # ensure the transform that we guess is saved in the ng object
        self.transform = self.transform
        return super().to_json()

    @property
    def info(self) -> DataSourceInfo:
        """Lazy access to format-specific metadata."""
        if not getattr(self, '_info', None):
            LOG.debug("Trigger _compute_info")
            url = self.local_url
            if url:
                url = parse_protocols(url).url
            key = (type(self), url)
            if key not in _DATASOURCE_INFO_CACHE:
                LOG.debug("Recompute info")
                try:
                    _DATASOURCE_INFO_CACHE[key] = self._compute_info()
                except Exception:
                    LOG.warning(f"Could not compute info for: {key}")
            else:
                LOG.debug("Use cached info")
            self._info = _DATASOURCE_INFO_CACHE.get(key, None)
        return self._info

    @classmethod
    def _raise_not_implemented_error(cls, name: str) -> None:
        raise NotImplementedError(
            f"`{name}` not implemented for this format ({cls.__name__})."
        )

    def __set_url__(self, value: str) -> str:
        LocalObject = (ng.local_volume.LocalVolume, ng.skeleton.SkeletonSource)
        if not isinstance(value, LocalObject):
            format = parse_protocols(value).format
            if format is not None and format not in self.PROTOCOLS:
                raise ValueError(
                    "Cannot assign uri with protocol", format, "in "
                    "data source of type:", type(self)
                )
            self._info = None
        return value

    @property
    def local_url(self) -> str:
        """Path to url, even if file is local."""
        url = self.url
        if isinstance(url, (ng.LocalVolume, ng.skeleton.SkeletonSource)):
            if hasattr(self, '_url'):
                return self._url
            if hasattr(url, 'url'):
                return url.url
            return None
        return url

    @property
    def __default_transform__(self) -> ng.CoordinateSpaceTransform:
        return getattr(self, '_transform', None)

    def __get_transform__(self) -> ng.CoordinateSpaceTransform:
        """
        If a transform has been explicitly set, return it,
        else, return the transform implicitly defined by neuroglancer.
        """
        assigned_trf = self._wrapped.transform
        if (
            assigned_trf is None or
            assigned_trf.matrix is None or
            assigned_trf.input_dimensions is None or
            assigned_trf.output_dimensions is None
        ):
            tic = time.time()
            implicit_trf = getattr(self, '_transform', None)
            if implicit_trf is None:
                return assigned_trf
            if assigned_trf is None:
                return implicit_trf
            toc = time.time()
            LOG.debug(
                f"{type(self).__name__}: "
                "Compute implicit transform: "
                f"{toc - tic} s"
            )
            matrix = assigned_trf.matrix
            if matrix is None:
                matrix = implicit_trf.matrix
            idims = (
                assigned_trf.input_dimensions or
                implicit_trf.input_dimensions
            )
            odims = (
                assigned_trf.output_dimensions or
                implicit_trf.input_dimensions
            )
            self._wrapped.transform = ng.CoordinateSpaceTransform(
                matrix=matrix,
                input_dimensions=idims,
                output_dimensions=odims,
            )
            return self._wrapped.transform
        else:
            return assigned_trf

    @property
    def shape(self) -> list[int]:
        """Return the shape of the array (spatial dimensions first)."""
        if hasattr(self, "_shape"):
            return self._shape
        self._raise_not_implemented_error("shape")

    @property
    def rank(self) -> int:
        """Return the number of dimensions in the array."""
        return len(self.shape)

    ndim = rank

    @property
    def dtype(self) -> np.dtype:
        """Return the data type of the array."""
        if hasattr(self, "_dtype"):
            return self._dtype
        self._raise_not_implemented_error("dtype")

    @property
    def slope_inter(self) -> tuple[float, float]:
        """Affine scaling to apply to the stored intensity."""
        if hasattr(self, "_slope_inter"):
            return self._slope_inter
        return (1.0, 0.0)

    @property
    def dataobj(self) -> ArrayLike:
        """Return an array-like object pointing to the data."""
        return self.get_dataobj(0)

    @property
    def nb_levels(self) -> int:
        """Number of pyramid levels."""
        if hasattr(self, "_nb_levels"):
            return self._nb_levels
        return 1

    def get_dataobj(self, level: int = 0, mode: str = "r") -> ArrayLike:
        """Return an array-like object pointing to a pyramid level."""
        if level < 0:
            level = self.nb_levels + level
        return self._get_dataobj(level, mode)

    def _get_dataobj(self, level: int = 0, mode: str = "r") -> ArrayLike:
        # Implementation classes should implement this method.
        self._raise_not_implemented_error("get_dataobj")

    _IndexType = int | bool | slice | ArrayLike | EllipsisType
    _SlicerType = _IndexType | tuple[_IndexType]

    def __getitem__(self, slicer: _SlicerType) -> ArrayLike:
        return self.dataobj[slicer]

    def quantiles(self, q: float | list[float]) -> np.ndarray:
        """Compute data quantiles."""
        spatial_dims = self.transform.input_dimensions
        spatial_dims = [
            i for i, unit in enumerate(spatial_dims.units)
            if unit.endswith("m")
        ]
        for i in range(self.nb_levels):
            dat = self.get_dataobj(i, mode="r")
            if all([dat.shape[i] <= 64 for i in spatial_dims]):
                break
        return _quantiles(q, dat)

    def apply_transform(self, *args: ng.CoordinateSpaceTransform
                        ) -> "LayerDataSource":
        """Apply an additional transform in model space."""
        self.transform = T.compose(*args, self.transform)
        return self

    @property
    def input_dimensions(self) -> ng.CoordinateSpace:
        """Input dimensions."""
        return self.transform.input_dimensions

    inputDimensions = input_dimensions

    @property
    def output_dimensions(self) -> ng.CoordinateSpace:
        """Output dimensions."""
        return self.transform.output_dimensions

    outputDimensions = output_dimensions

    @property
    def input_bbox(self) -> list[list[float]]:
        """Bounding box, in input_dimensions space and units."""
        shape = self.shape
        # FIXME: should there be a half voxel shift?
        min = [0.0] * self.rank
        max = shape
        return [min, max]

    @property
    def output_bbox(self) -> list[list[float]]:
        """Bounding box, in output_dimensions space and units."""
        bbox = self.input_bbox

        mn = np.full([self.rank], +float('inf'))
        mx = np.full([self.rank], -float('inf'))

        for corner in product([0, 1], repeat=self.rank):
            coord = [bbox[j][i] for i, j in enumerate(corner)]

            mat = np.eye(self.rank+1)[:-1]
            mat[:, -1] = coord
            coord = ng.CoordinateSpaceTransform(
                input_dimensions=self.input_dimensions,
                output_dimensions=self.input_dimensions,
                matrix=mat,
            )

            coord = T.compose(self.transform, coord)
            coord = coord.matrix[:, -1]

            mn = np.minimum(mn, coord)
            mx = np.maximum(mx, coord)

        bbox = [mn.tolist(), mx.tolist()]
        return bbox

    @property
    def input_center(self) -> list[float]:
        """Center of the field of view in input dimensions space and units."""
        bbox = np.asarray(self.input_bbox)
        return ((bbox[0] + bbox[1]) / 2).tolist()

    @property
    def output_center(self) -> list[float]:
        """Center of the field of view in output dimensions space and units."""
        center = self.input_center
        mat = np.eye(self.rank+1)[:-1]
        mat[:, -1] = center
        center = ng.CoordinateSpaceTransform(
            input_dimensions=self.input_dimensions,
            output_dimensions=self.input_dimensions,
            matrix=mat,
        )
        center = T.compose(self.transform, center)
        center = center.matrix[:, -1]
        return center

    @property
    def input_bbox_size(self) -> list[float]:
        """Center of the field of view in input dimensions space and units."""
        bbox = np.asarray(self.input_bbox)
        return (bbox[1] - bbox[0]).tolist()

    @property
    def output_bbox_size(self) -> list[float]:
        """Center of the field of view in output dimensions space and units."""
        bbox = np.asarray(self.output_bbox)
        return (bbox[1] - bbox[0]).tolist()

    @property
    def output_voxel_size(self) -> list[float]:
        """Voxel size in model space."""
        mat = np.eye(self.rank+1)[:-1]
        mat[:, -1] = 1
        size = ng.CoordinateSpaceTransform(
            input_dimensions=self.input_dimensions,
            output_dimensions=self.input_dimensions,
            matrix=mat,
        )
        size = T.compose(self.transform, size)
        size = size.matrix[range(self.rank), range(self.rank)]
        return size.tolist()


class VolumeInfo(DataSourceInfo):
    """Base class for volume metadata."""

    def __init__(self, url: str) -> None:
        """
        Parameters
        ----------
        url : str
            URL to the file
        """
        self.url = str(url)

    def getNbLevels(self) -> int:
        """Compute number of dimensions."""
        return 1

    def getShape(self, level: int = 0) -> list[int]:
        """Compute array shape."""
        raise NotImplementedError

    def getRank(self) -> int:
        """Compute number of dimensions."""
        return len(self.getShape())

    def getSlopeInter(self) -> tuple[float, float]:
        """Affine intensity scaling."""
        return (1.0, 0.0)

    def getInputNames(self) -> list[str]:
        """Compute names of input axes."""
        raise NotImplementedError

    def getOutputNames(self) -> list[str]:
        """Compute names of output axes."""
        raise NotImplementedError

    def getInputUnits(self) -> list[str]:
        """Compute all units."""
        raise NotImplementedError

    def getOutputUnits(self) -> list[str]:
        """Compute all units."""
        raise NotImplementedError

    def getInputScales(self) -> list[float]:
        """Compute input scales."""
        raise NotImplementedError

    def getOutputScales(self) -> list[float]:
        """Compute output scales."""
        raise NotImplementedError

    def getDataType(self) -> np.dtype:
        """Compute numpy data type."""
        raise NotImplementedError

    def getInputDimensions(self) -> ng.CoordinateSpace:
        """Compute input dimensions."""
        names = self.getInputNames()
        units = self.getInputUnits()
        scales = self.getInputScales()
        return ng.CoordinateSpace({
            name: [scale, unit]
            for name, scale, unit in zip(names, scales, units)
        })

    def getOutputDimensions(self) -> ng.CoordinateSpace:
        """Compute output dimensions."""
        names = self.getOutputNames()
        units = self.getOutputUnits()
        scales = self.getOutputScales()
        return ng.CoordinateSpace({
            name: [scale, unit]
            for name, scale, unit in zip(names, scales, units)
        })

    def getMatrix(self) -> np.ndarray:
        """Compute transformation matrix."""
        rank = self.getRank()
        return np.eye(rank+1)[:-1]

    def getTransform(self) -> ng.CoordinateSpaceTransform:
        """Compute neuroglancer transform."""
        return ng.CoordinateSpaceTransform(
            matrix=self.getMatrix(),
            input_dimensions=self.getInputDimensions(),
            output_dimensions=self.getOutputDimensions(),
        )


class VolumeDataSource(LayerDataSource):
    """Wrapper for volume source."""

    info: VolumeInfo

    @property
    def _transform(self) -> list[int]:
        return self.info.getTransform()

    @property
    def _nb_levels(self) -> list[int]:
        return self.info.getNbLevels()

    @property
    def _shape(self) -> list[int]:
        return self.info.getShape()

    @property
    def _dtype(self) -> np.dtype:
        return self.info.getDataType()

    @property
    def _slope_inter(self) -> tuple[float, float]:
        return self.info.getSlopeInter()


class SkeletonDataSource(LayerDataSource):
    """Wrapper for skeleton source."""

    ...


class MeshDataSource(LayerDataSource):
    """Wrapper for mesh source."""

    ...


class AnnotationDataSource(LayerDataSource):
    """Wrapper for annotation source."""

    ...


class LocalDataSource(LayerDataSource):
    """Wrapper for local data sources."""

    def __init__(self, *args, **kwargs) -> None:
        super().__init__(*args, **kwargs)
        self._format_specific_init()

    def _format_specific_init(self) -> None:
        pass


class LocalAnnotationDataSource(AnnotationDataSource, LocalDataSource):
    """Wrapper for local annotation sources."""

    ...


class _LocalSkeletonDataSourceFactory(_LayerDataSourceFactory):

    def __call__(
        cls,
        arg: _LayerDataSourceFactory._DataSourceLike = None,
        *args,
        **kwargs
    ) -> "LocalSkeletonDataSource":
        # Only use the factory if it is not called from a subclass
        if cls is not LocalSkeletonDataSource:
            obj = super().__call__(arg, *args, **kwargs)
            return obj

        # Get url
        if kwargs.get("url", ""):
            url = kwargs["url"]
            if isinstance(url, (str, PathLike)):
                url = kwargs["url"] = str(url)
        elif isinstance(arg, (str, PathLike)):
            url = arg = str(arg)
        elif hasattr(arg, "url"):
            url = arg.url
        elif isinstance(arg, dict) and "url" in arg:
            url = arg["url"]
        elif not isinstance(arg, cls._LocalSource):
            raise ValueError("Missing data source url")

        # If local object -> delegate
        if isinstance(url, ng.LocalVolume):
            raise ValueError(
                "Non skeleton local object passed to a skeleton source"
            )
        if isinstance(url, ng.skeleton.SkeletonSource):
            return super().__call__(arg, *args, **kwargs)

        parsed_url = parse_protocols(url)

        # If python:// url -> local object, but retrieved from the viewer.
        if parsed_url.stream == "python":

            # Get local object
            path = parsed_url.url
            source_type, token = path.split("://")[-1].strip("/").split("/")
            if source_type != "skeleton":
                raise ValueError(
                    "Non skeleton local object passed to a skeleton source"
                )
            vol = ng.server.global_server.get_volume(token)

            # Replace url with object
            if kwargs.get("url", ""):
                kwargs["url", vol]
            elif isinstance(arg, (str, PathLike)):
                arg = vol
            elif hasattr(arg, "url"):
                arg.url = vol
            elif isinstance(arg, dict) and "url" in arg:
                arg["url"] = vol

            # Return object
            kls = getattr(vol, "DataSourceType", LocalSkeletonDataSource)
            if kls is LocalSkeletonDataSource:
                return super().__call__(arg, *args, **kwargs)
            else:
                return kls(arg, *args, **kwargs)

        # If format protocol provided, use it
        if parsed_url.format in _DATASOURCE_REGISTRY:
            format = parsed_url.format
            LOG.debug(f"LocalSkeletonDataSource - use format hint: {format}")
            return _DATASOURCE_REGISTRY[format](arg, *args, **kwargs)

        # Otherwise, check for extensions
        for format, kls in _DATASOURCE_REGISTRY.items():
            if parsed_url.url.endswith((format, format+".gz", format+".bz2")):
                LOG.debug(f"LocalSkeletonDataSource - extension: {format}")
                try:
                    obj = kls(arg, *args, **kwargs)
                    LOG.debug(f"LocalSkeletonDataSource - {format} (success)")
                    return obj
                except Exception:
                    continue

        # Otherwise. build a simple source
        LOG.debug("LocalSkeletonDataSource - Fallback")
        return super().__call__(arg, *args, **kwargs)


class LocalSkeletonDataSource(SkeletonDataSource, LocalDataSource,
                              metaclass=_LocalSkeletonDataSourceFactory):
    """Wrapper for data source that wraps a `SkeletonSource`."""

    @property
    def local_skeleton(self) -> ng.LocalVolume | None:
        """Points to the underlying `SkeletonSource`, if any."""
        url = super().url
        if isinstance(self, ng.skeleton.SkeletonSource):
            return url
        return None

    ...


class _LocalVolumeDataSourceFactory(_LayerDataSourceFactory):

    def __call__(
        cls,
        arg: _LayerDataSourceFactory._DataSourceLike = None,
        *args,
        **kwargs
    ) -> "LocalVolumeDataSource":
        # Only use the factory if it is not called from a subclass
        if cls is not LocalVolumeDataSource:
            obj = super().__call__(arg, *args, **kwargs)
            return obj

        # Get url
        if kwargs.get("url", ""):
            url = kwargs["url"]
            if isinstance(url, (str, PathLike)):
                url = kwargs["url"] = str(url)
        elif isinstance(arg, (str, PathLike)):
            url = arg = str(arg)
        elif hasattr(arg, "url"):
            url = arg.url
        elif isinstance(arg, dict) and "url" in arg:
            url = arg["url"]
        elif not isinstance(arg, cls._LocalSource):
            raise ValueError("Missing data source url")

        # If local object -> delegate
        if isinstance(url, ng.LocalVolume):
            return LocalVolumeDataSource(arg, *args, **kwargs)
        if isinstance(url, ng.skeleton.SkeletonSource):
            raise ValueError(
                "Non volume local object passed to a volume source"
            )

        parsed_url = parse_protocols(url)

        # If python:// url -> local object, but retrieved from the viewer.
        if parsed_url.stream == "python":

            # Get local object
            path = parsed_url.url
            source_type, token = path.split("://")[-1].strip("/").split("/")
            if source_type != "volume":
                raise ValueError(
                    "Non volume local object passed to a volume source"
                )
            vol = ng.server.global_server.get_volume(token)

            # Replace url with object
            if kwargs.get("url", ""):
                kwargs["url", vol]
            elif isinstance(arg, (str, PathLike)):
                arg = vol
            elif hasattr(arg, "url"):
                arg.url = vol
            elif isinstance(arg, dict) and "url" in arg:
                arg["url"] = vol

            # Return object
            kls = getattr(vol, "DataSourceType", LocalVolumeDataSource)
            if kls is LocalVolumeDataSource:
                return super().__call__(arg, *args, **kwargs)
            else:
                return kls(arg, *args, **kwargs)

        # If format protocol provided, use it
        if parsed_url.format in _DATASOURCE_REGISTRY:
            format = parsed_url.format
            LOG.debug(f"LocalVolumeDataSource - use format hint: {format}")
            return _DATASOURCE_REGISTRY[format](arg, *args, **kwargs)

        # Otherwise, check for extensions
        for format, kls in _DATASOURCE_REGISTRY.items():
            if parsed_url.url.endswith((format, format+".gz", format+".bz2")):
                LOG.debug(f"LocalVolumeDataSource - extension: {format}")
                try:
                    obj = kls(arg, *args, **kwargs)
                    LOG.debug(f"LocalVolumeDataSource - {format} (success)")
                    return obj
                except Exception:
                    continue

        # Otherwise. build a simple source
        LOG.debug("LocalVolumeDataSource - Fallback")
        return super().__call__(arg, *args, **kwargs)


class LocalVolumeDataSource(VolumeDataSource, LocalDataSource,
                            metaclass=_LocalVolumeDataSourceFactory):
    """Wrapper for data source that wraps a `LocalVolume`."""

    def __init__(self, *args, **kwargs) -> None:
        self._layer_type = kwargs.pop("layer_type", None)
        super().__init__(*args, **kwargs)

    @property
    def local_volume(self) -> ng.LocalVolume | None:
        """Points to the underlying `LocalVolume`, if any."""
        url = super().url
        if isinstance(self, ng.LocalVolume):
            return url
        return None

    @property
    def _nb_levels(self) -> int:
        return 1

    @property
    def _dtype(self) -> np.dtype:
        return self.local_volume.data.data.dtype

    @property
    def _shape(self) -> np.dtype:
        return self.local_volume.data.shape

    def _get_dataobj(self, level: int = 0, mode: str = "r") -> ArrayLike:
        return self.local_volume.data.data


class NiftiVolumeInfo(VolumeInfo):
    """Metadata of a NIfTI volume."""

    def __init__(
        self,
        url: str | PathLike,
        align_corner: bool = False,
        affine: str = "best",
    ) -> None:
        """
        Parameters
        ----------
        url : str
            URL to the file
        align_corner : bool
            If True, use neuroglancer's native behavior when computing
            the transform, which is to assume that (0, 0, 0) points to
            the corner of the first voxel. If False, use NIfTI's spec,
            which is to assume the (0, 0, 0) points to the center of the
            first voxel.
        affine : {"qform", "sform", "best", "base"}
            Which orientation matrix to use.
            Neuroglancer uses the qform by default.
        """
        super().__init__(url)
        self._align_corner = align_corner
        self._affine = affine
        self._nib_header: nib.nifti1.Nifti1Header = self._load()

    def _load(self) -> nib.nifti1.Nifti1Header | nib.nifti2.Nifti2Header:
        NiftiHeaders = (nib.nifti1.Nifti1Header, nib.nifti2.Nifti2Header)
        tic = time.time()
        url = parse_protocols(self.url).url
        for compression in ('infer', 'gzip', None):
            fileobj = open(url, compression=compression)
            for hdr_klass in NiftiHeaders:
                try:
                    try:
                        hdr = hdr_klass.from_fileobj(fileobj, check=True)
                    except HeaderDataError:
                        # Check if failure is due to "old" nifti-zarr magic
                        hdr = hdr_klass.from_fileobj(fileobj, check=False)
                        if hdr["magic"].item().decode() not in ("nz1", "nz2"):
                            raise
                    toc = time.time()
                    LOG.info(f"Load nii header: {toc-tic} s")
                    return hdr
                except Exception:
                    pass
        toc = time.time()
        LOG.info(f"Failed to load nii header: {toc-tic} s")
        raise RuntimeError("Failed to load file.")

    _allSourceNames = ["i", "j", "k", "m", "c^", "c1^", "c2^"]
    _allViewNames = ["x", "y", "z", "t", "c^", "c1^", "c2^"]

    def getShape(self) -> list[int]:
        """Compute array shape."""
        return list(self._nib_header.get_data_shape())

    def getInputNames(self) -> list[str]:
        """Compute names of input axes."""
        return self._allSourceNames[:self.getRank()]

    def getOutputNames(self) -> list[str]:
        """Compute names of output axes."""
        return self._allViewNames[:self.getRank()]

    def getSpaceUnit(self) -> str:
        """Compute spatial unit."""
        if not getattr(self, "_space_unit", None):
            unit = self._nib_header.get_xyzt_units()[0]
            if unit == "unknown":
                unit = "mm"
            unit = U.as_neuroglancer_unit(unit)
            self._space_unit = unit
        return self._space_unit

    def getTimeUnit(self) -> str:
        """Compute time unit."""
        if not getattr(self, "_time_unit", None):
            unit = self._nib_header.get_xyzt_units()[1]
            if unit == "unknown":
                unit = "sec"
            unit = U.as_neuroglancer_unit(unit)
            self._time_unit = unit
        return self._time_unit

    def getUnits(self) -> list[str]:
        """Compute all units."""
        all_units = (
            [self.getSpaceUnit()] * 3 +
            [self.getTimeUnit()] +
            [""] * 3
        )
        return all_units[:self.getRank()]

    getInputUnits = getUnits
    getOutputUnits = getUnits

    def getInputScales(self) -> list[float]:
        """Compute input scales."""
        return list(map(float, self._nib_header.get_zooms()))

    def getOutputScales(self) -> list[float]:
        """Compute output scales."""
        return [1] * self.getRank()

    def getDescription(self) -> str:
        """Compute description string."""
        return self._nib_header["description"]

    def getDataType(self) -> np.dtype:
        """Compute numpy data type."""
        return self._nib_header.get_data_dtype()

    def getSlopeInter(self) -> tuple[float, float]:
        """Compute intensity transform."""
        scale, slope = self._nib_header.get_slope_inter()
        if scale is None:
            scale = 1.0
        if slope is None:
            slope = 0.0
        return scale, slope

    def getMatrix(self) -> np.ndarray:
        """Compute transformation matrix."""
        # Neuroglancer uses the qform (rotation), but without
        # scaling it by voxel size. The linear part therefore maps
        # spatial units to spatial units (m, mm or um)
        # and the offset is expressed in spatial units.
        #
        # Nibabel returns a voxel-to-spatial-unit transform, so we need
        # to rescale it
        #
        # If `_align_corner=False`, we introduce an additional shift
        # to account for the fact that neuroglancer assumes that coordinate
        # (0, 0, 0) of the input space is at the corner of the first voxel.
        if getattr(self, "_matrix", None) is None:
            srank = min(3, self.getRank())
            for affine in (self._affine, "best", "sform", "qform", "base"):
                if affine == "base":
                    matrix = self._nib_header.get_base_affine()[:-1]
                elif affine == "best":
                    matrix = self._nib_header.get_best_affine()[:-1]
                elif affine == "sform":
                    matrix = self._nib_header.get_sform()[:-1]
                else:
                    matrix = self._nib_header.get_qform()[:-1]
                scales = (matrix[:3, :3] ** 2).sum(0) ** 0.5
                if scales.max() == 0:
                    continue
                else:
                    break
            if not self._align_corner:
                matrix[:3, -1] -= matrix[:3, :-1] @ ([0.5]*srank)
            matrix[:3, :-1] /= scales
            fullmatrix = np.eye(self.getRank()+1)[:-1]
            fullmatrix[:srank, :srank] = matrix[:srank, :srank]
            fullmatrix[:srank, -1] = matrix[:srank, -1]
            self._matrix = fullmatrix
        return self._matrix


@datasource(["nifti", "nii"])
class NiftiDataSource(VolumeDataSource):
    """
    Wrapper for nifti sources.

    Note that by default, neuroglancer assumes that the coordinate
    (0, 0, 0) in voxel space corresponds to the _corner_ of the first
    voxel, whereas the nifti spec is that it corresponds to the _center_
    of the first voxel. This wrapper follows the nifti convention by default.
    The neuroglancer default behavior can be recovered with the option
    `align_corner=True`.

    Also, by default, neuroglancer uses the `qform` orientation matrix,
    whereas the `intent` code must be used to choose between the `sform`
    and `qform` according to the spec (as implemented in e.g. nibabel).
    This wrapper follows the specification, unless the affine to use
    is explicitly specified with the option `affine="sform"`,
    `affine="qform"`, or `affine="base"`.
    """

    def __init__(self, *args, **kwargs) -> None:
        """
        Parameters
        ----------
        json_data : dict | NiftiDataSource | str, optional
            URL to the file

        Other Parameters
        ----------------
        url : str
            URL to the file
        align_corner : bool, default=False
            If True, use neuroglancer's native behavior when computing
            the transform, which is to assume that (0, 0, 0) points to
            the corner of the first voxel. If False, use NIfTI's spec,
            which is to assume the (0, 0, 0) points to the center of the
            first voxel.
        affine : {"qform", "sform", "best", "base"}
            Which orientation matrix to use.
            Neuroglancer uses the qform by default.
        """
        self._align_corner = kwargs.pop("align_corner", False)
        self._select_affine = kwargs.pop("affine", "best")
        self._nib_image = None
        self._stream = None
        super().__init__(*args, **kwargs)
        # Trigger transform computation because we do not trust
        # neuroglancer's behaviour completely.
        self.transform = self.transform

    def _compute_info(self) -> NiftiVolumeInfo:
        return NiftiVolumeInfo(
            self.url,
            align_corner=self._align_corner,
            affine=self._select_affine,
        )

    def _load_image(self, mode: str = "r") -> nib.nifti1.Nifti1Image:
        tic = time.time()
        NiftiImages = (nib.nifti1.Nifti1Image, nib.nifti2.Nifti2Image)

        url = parse_protocols(self.url).url
        for compression in ('infer', 'gzip', None):
            self._stream = open(url, compression=compression)
            for img_klass in NiftiImages:
                try:
                    hdr = img_klass.from_stream(self._stream)
                    toc = time.time()
                    LOG.info(f"Loaded nifti file: {toc-tic} s")
                    return hdr
                except Exception:
                    pass
            self._stream = None
        toc = time.time()
        LOG.error(f"Failed to load nifti file {url}: {toc-tic} s")
        raise RuntimeError(f"Failed to load nifti file {url}.")

    def __del__(self) -> None:
        try:
            self._stream.close()
        except Exception:
            pass

    def _get_dataobj(self, *a, **k) -> ArrayLike:
        # NOTE: we return the raw (unscaled) data, like neuroglancer
        if getattr(self, "_nib_image", None) is None:
            self._nib_image = self._load_image()
        return self._nib_image.dataobj


class ZarrVolumeInfo(VolumeInfo):
    """Base class + common methods for Zarr metadata."""

    nifti: NiftiVolumeInfo | None

    def getShape(self, level: int = 0) -> list[int]:
        """Array shape at a given level."""
        return self._zarray[level]["shape"]

    def getNbLevels(self) -> int:
        """Return the number of levels in the pyramid."""
        try:
            return len(self.getMultiscalesOME()[0]["datasets"])
        except Exception:
            return 1

    def hasOME(self) -> bool:
        """Return `True` if Zarr has OME metadata."""
        return "multiscales" in self._zattrs or "ome" in self._zattrs

    def hasNIfTI(self) -> bool:
        """Return `True` if Zarr has NIfTI metadata."""
        return self.nifti is not None

    def getMultiscalesOME(self) -> list[dict]:
        """Return content of OME metadata (JSON)."""
        if "multiscales" in self._zattrs:
            return self._zattrs["multiscales"]
        else:
            return self._zattrs["ome"]["multiscales"]

    def getAxesOME(self) -> list[dict] | None:
        """Return OME axes (JSON)."""
        try:
            return self.getMultiscalesOME()[0]["axes"]
        except Exception:
            return None

    def getDatasetOME(self, level: int = 0) -> dict | None:
        """Return OME dataset (JSON)."""
        try:
            ome = self.getMultiscalesOME()[0]
            return ome["datasets"][level]
        except Exception:
            return None

    def getNames(self) -> list[str]:
        """Return axis names."""
        axes = self.getAxesOME()
        if axes is None:
            if isinstance(self, Zarr2VolumeInfo):
                return [f"d{i}" for i in range(self.getRank())]
            else:
                assert isinstance(self, Zarr3VolumeInfo)
                return [f"dim{i}" for i in range(self.getRank())]
        return [
            axis["name"] + ("'" if axis["type"] == "channel" else "")
            for axis in axes
        ]

    getInputNames = getOutputNames = getNames

    def getAxisTypes(self) -> list[str]:
        """Return axis type (space, time, channel)."""
        axes = self.getAxesOME()
        if axes is None:
            return [""] * self.getRank()
        return [axis["type"] for axis in axes]

    def getUnits(self) -> list[str]:
        """Return units."""
        axes = self.getAxesOME()
        if axes is None:
            return [""] * self.getRank()
        return [
            U.as_neuroglancer_unit(axis.get("unit", ""))
            for axis in axes
        ]

    getInputUnits = getOutputUnits = getUnits

    def getScales(self) -> list[float]:
        """Return scales."""
        if getattr(self, "_scales", None) is not None:
            return list(self._scales)

        scale = [1.0] * self.getRank()
        # Read common scale (applies to time)
        try:
            for trf in self.getMultiscalesOME()["coordinateTransformations"]:
                if "scale" in trf:
                    scale = trf["scale"]
                    break
        except Exception:
            pass
        # Read level 0 scale (applies to space)
        try:
            level0 = self.getDatasetOME()
            for transform in level0.get("coordinateTransformations", []):
                if "scale" in transform:
                    scale = [
                        scale1 if scale1 != 1 else scale0
                        for scale0, scale1 in zip(scale, transform["scale"])
                    ]
                    break
        except Exception:
            pass
        self._scales = scale
        return list(scale)

    getInputScales = getOutputScales = getScales

    def getTranslations(self) -> list[float]:
        """
        Return translations (in spatial units).

        Although OME-NGFF v0.4 requires translations to appear after
        scales so that translations are expressed in world units,
        neuroglancer accepts transformations that have the opposite
        order, i.e., where translations are expressed in voxels. We also
        handle this case and rescale translations to world units.
        """
        if getattr(self, "_translations", None) is not None:
            return list(self._translations)

        trans = [0.0] * self.getRank()
        # Read common scale (applies to time)
        try:
            root = self.getMultiscalesOME()[0]
            for trf in root["coordinateTransformations"]:
                if "scale" in trf:
                    scale = trf["scale"]
                    trans = [t0*s for t0, s in zip(trans, scale)]
                elif "translation" in trf:
                    trans = [t0+t for t0, t in zip(trans, trf["translation"])]
        except Exception:
            pass
        # Read level 0 scale (applies to space)
        try:
            level0 = self.getDatasetOME()
            for trf in level0.get("coordinateTransformations", []):
                if "scale" in trf:
                    scale = trf["scale"]
                    trans = [t0*s for t0, s in zip(trans, scale)]
                elif "translation" in trf:
                    trans = [t0+t for t0, t in zip(trans, trf["translation"])]
        except Exception:
            pass
        # OME defines translations with respect to the center of the corner
        # voxel, but neuroglancer defines them with respect to its corner.
        # We must therefore introduce an extra shift. See:
        # https://github.com/google/neuroglancer/blob/master/src/datasource/zarr/ome.ts#L244
        if self.hasOME:
            scales = self.getScales()
            types = self.getAxisTypes()
            trans = [
                t - 0.5 * (s if type == "space" else 0)
                for t, s, type in zip(trans, scales, types)
            ]
        self._translations = trans
        return list(trans)

    def getMatrix(self) -> np.ndarray:
        """Return transformation matrix."""
        if getattr(self, "_matrix", None) is None:
            matrix = np.eye(self.getRank()+1)[:-1]
            matrix[:, -1] = self.getTranslations()
            self._matrix = matrix
        return self._matrix

    def getZarrTransform(self) -> ng.CoordinateSpaceTransform:
        """Return the pure zarr transform."""
        return ng.CoordinateSpaceTransform(
            matrix=self.getMatrix(),
            input_dimensions=self.getInputDimensions(),
            output_dimensions=self.getOutputDimensions(),
        )

    def getNiftiInputDimensions(self) -> ng.CoordinateSpace:
        """Return nifti dimensions, but using OME axis names."""
        names = list(reversed(self.getNames()))
        units = self.nifti.getUnits()
        scales = self.nifti.getInputScales()
        return ng.CoordinateSpace({
            name: [scale, unit]
            for name, scale, unit in zip(names, scales, units)
        })

    def getNiftiOutputDimensions(self) -> ng.CoordinateSpace:
        """Return nifti output dimensions."""
        return self.nifti.getOutputDimensions()

    def getNiftiMatrix(self) -> np.ndarray:
        """Return nifti transformation matrix."""
        return self.nifti.getMatrix()

    def getNiftiTransform(self) -> ng.CoordinateSpaceTransform:
        """Return nifti transform."""
        return ng.CoordinateSpaceTransform(
            matrix=self.getNiftiMatrix(),
            input_dimensions=self.getNiftiInputDimensions(),
            output_dimensions=self.getNiftiOutputDimensions(),
        )

    def getNiftiZarrTransform(self) -> ng.CoordinateSpaceTransform:
        """
        Return the transform to apply to a Zarr layer so that it's
        oriented according to the nifti metadata.
        """
        return T.compose(
            # zarr output voxel size
            ng.CoordinateSpaceTransform(
                input_dimensions=self.getOutputDimensions(),
                output_dimensions=self.getOutputDimensions(),
            ),
            # nifti transform, but mapping from (x,y,z,t,c) to (x,y,z,t,c)
            # instead of (i,j,k,m,c) to (x,y,z,t,c)
            ng.CoordinateSpaceTransform(
                matrix=self.getNiftiMatrix(),
                input_dimensions=self.getNiftiOutputDimensions(),
                output_dimensions=self.getNiftiOutputDimensions(),
            ),
            # zarr input voxel size
            ng.CoordinateSpaceTransform(
                input_dimensions=self.getInputDimensions(),
                output_dimensions=self.getInputDimensions(),
            ),
        )

    def getTransform(self) -> ng.CoordinateSpaceTransform:
        """
        Return the nifti-zarr transform if it exists, else the ome-zarr
        transform.
        """
        return (
            self.getNiftiZarrTransform() if self.hasNIfTI() else
            self.getZarrTransform()
        )


class Zarr2VolumeInfo(ZarrVolumeInfo):
    """Volume info for Zarr v2."""

    def __init__(self, url: str, nifti: bool | None = None) -> None:
        super().__init__(url)
        url = UPath(parse_protocols(self.url).url)

        if exists(url / ".zgroup"):
            is_group = True
        elif exists(url / ".zarray"):
            is_group = False
            self._zarray = [read_json(url / ".zarray")]
        else:
            raise ValueError("Not a zarr")
        if exists(url / ".zattrs"):
            self._zattrs = read_json(url / ".zattrs")
        else:
            self._zattrs = {}

        if is_group:
            self._zarray = []
            try:
                zattrs = self._zattrs
                if "ome" in self._zattrs:
                    zattrs = zattrs["ome"]
                datasets = zattrs["multiscales"][0]["datasets"]
                for dataset in datasets:
                    path = dataset["path"]
                    zpath = url / path / ".zarray"
                    if exists(zpath):
                        self._zarray.append(read_json(zpath))
                    else:
                        raise ValueError("Missing array in OME zarr:", path)
            except Exception:
                raise ValueError("Missing or invalid OME metadata.")

        self.nifti = None
        if nifti is not False:
            if exists(url / "nifti" / ".zarray"):
                url = url / "nifti" / "0"
                try:
                    self.nifti = NiftiVolumeInfo(
                        url, affine="best", align_corner=True
                    )
                except Exception:
                    if nifti is True:
                        raise
            elif nifti is True:
                raise FileNotFoundError("Cannot find nifti group in zarr.")

    def getDataType(self) -> np.dtype:
        """Array shape at a given level."""
        return np.dtype(self._zarray[0]["dtype"])


class Zarr3VolumeInfo(ZarrVolumeInfo):
    """Volume info for Zarr v3."""

    def __init__(self, url: str, nifti: bool | None = None) -> None:
        super().__init__(url)
        url = UPath(parse_protocols(self.url).url)

        if not exists(url / "zarr.json"):
            raise ValueError("Not a zarr")

        zbase = read_json(url / "zarr.json")
        self._zattrs = zbase.get("attributes", {})
        if zbase["node_type"] == "group":
            is_group = True
        else:
            assert zbase["node_type"] == "array"
            is_group = False
            self._zarray = zbase

        if is_group:
            try:
                self._zarray = []
                zattrs = self._zattrs
                if "ome" in self._zattrs:
                    zattrs = zattrs["ome"]
                datasets = zattrs["multiscales"][0]["datasets"]
                for dataset in datasets:
                    path = dataset["path"]
                    zpath = url / path / "zarr.json"
                    if exists(zpath):
                        self._zarray.append(read_json(zpath))
                    else:
                        raise ValueError("Missing array in OME zarr:", path)
            except Exception:
                raise ValueError("Missing or invalid OME metadata.")

        self.nifti = None
        self._load_nifti(url, nifti)

    def _load_nifti(self, url: UPath, nifti: bool | None) -> None:
        if nifti is False:
            return

        nifti_json = url / "nifti" / "zarr.json"

        if not nifti_json.exists():
            if nifti is True:
                raise FileNotFoundError("Cannot find nifti group in zarr.")
            return

        try:
            content = json.loads(nifti_json.read_text())
            sep = content["chunk_key_encoding"]["configuration"]["separator"]
        except (KeyError, json.JSONDecodeError):
            raise ValueError(
                "Failed to read dimension separator from NIfTI zarr metadata."
            )

        nifti_group = url / "nifti" / f"c{sep}0"
        if not nifti_group.exists():
            raise FileNotFoundError("Cannot find nifti group in zarr.")

        self.nifti = NiftiVolumeInfo(
            nifti_group,
            affine="best",
            align_corner=True
        )

    def getDataType(self) -> np.dtype:
        """Array shape at a given level."""
        return np.dtype(self._zarray[0]["data_type"])


class _ZarrDataSourceFactory(_LayerDataSourceFactory):
    _DataSourceLike = _LayerDataSourceFactory._DataSourceLike

    def __call__(
            cls, arg: _DataSourceLike = None, *args, **kwargs
    ) -> "ZarrDataSource":
        # Only use the factory if it is not called from a subclass
        if cls is not ZarrDataSource:
            obj = super().__call__(arg, *args, **kwargs)
            return obj

        # Get url
        if kwargs.get("url", ""):
            url = kwargs["url"]
            if isinstance(url, (str, PathLike)):
                url = kwargs["url"] = str(url)
        elif isinstance(arg, (str, PathLike)):
            url = arg = str(arg)
        elif hasattr(arg, "url"):
            url = arg.url
        elif isinstance(arg, dict) and "url" in arg:
            url = arg["url"]
        elif isinstance(arg, cls._LocalSource):
            raise TypeError(f"Cannot convert {type(arg)} to ZarrDataSource")
        else:
            raise ValueError("Missing data source url")

        format = parse_protocols(url).format
        LOG.debug(f"ZarrDataSource - hint: {format}")

        if format == "zarr2":
            LOG.debug("ZarrDataSource -> Zarr2DataSource")
            return Zarr2DataSource(arg, *args, **kwargs)

        if format == "zarr3":
            LOG.debug("ZarrDataSource -> Zarr3DataSource")
            return Zarr3DataSource(arg, *args, **kwargs)

        LOG.debug("ZarrDataSource - guess version...")
        version = cls.guess_version(url)
        LOG.debug(f"ZarrDataSource - guess version: {version}")

        if version == 2:
            LOG.debug("ZarrDataSource -> Zarr2DataSource")
            return Zarr2DataSource(arg, *args, **kwargs)

        elif version == 3:
            LOG.debug("ZarrDataSource -> Zarr3DataSource")
            return Zarr3DataSource(arg, *args, **kwargs)

        LOG.debug("ZarrDataSource - fallback to super")
        return super().__call__(arg, *args, **kwargs)


@datasource(["zarr", "zarr2", "zarr3"])
class ZarrDataSource(VolumeDataSource, metaclass=_ZarrDataSourceFactory):
    """Wrapper for Zarr data sources.

    This wrapper will automatically check for the presence of a `nifti`
    group in the zarr object, which indicates that the file really has
    the nifti-zarr format.

    This behavior can be changed by setting the option `nifti=False`
    (to load the file as a pure OME-Zarr) or `nifti=True` (which raises
    an error if the nifti group is not found).
    """

    info: ZarrVolumeInfo

    def __init__(self, *args, **kwargs) -> None:
        super().__init__(*args, **kwargs)
        self._nifti = kwargs.pop('nifti', None)
        self._align_corner = kwargs.pop("align_corner", False)
        # trigger computation of the transform, in case it's a nifti-zarr
        # TODO: check if nifti zarr first.
        self.transform = self.transform

    @classmethod
    def guess_version(cls, url: str) -> int:
        """Guess zarr version."""
        url = UPath(parse_protocols(url).url)
        if exists(url / ".zgroup"):
            return 2
        if exists(url / ".zarray"):
            return 2
        if exists(url / "zarr.json"):
            return 3
        return 0

    def _compute_info(self) -> Zarr2VolumeInfo:
        version = self.guess_version(self.url)
        if version == 2:
            return Zarr2VolumeInfo(self.url)
        elif version == 3:
            return Zarr3VolumeInfo(self.url)

    # ------------------------------------------------------------------
    # Public API
    # ------------------------------------------------------------------

    def _get_dataobj(self, level: int = 0, mode: str = "r") -> ArrayLike:
        """Return an array-like object pointing to a pyramid level."""
        tic = time.time()
        url = parse_protocols(self.url).url
        fs = filesystem(url)
        store = zarr.storage.FSStore(url, fs=fs, mode=mode)
        if not self.info.hasOME():
            dataobj = zarr.open(store, mode)
        else:
            path = self.info.getDatasetOME(level)["path"]
            dataobj = zarr.open(store, mode, path=path)
        toc = time.time()
        LOG.info(f"Map zarr: {toc - tic} s")
        return dataobj


@datasource("zarr2")
class Zarr2DataSource(ZarrDataSource):
    """Wrapper for Zarr v2 data sources."""

    def _compute_info(self) -> Zarr2VolumeInfo:
        return Zarr2VolumeInfo(self.url)


@datasource("zarr3")
class Zarr3DataSource(ZarrDataSource):
    """Wrapper for Zarr v3 data sources."""

    def _compute_info(self) -> Zarr3VolumeInfo:
        return Zarr3VolumeInfo(self.url)


class N5VolumeInfo(VolumeInfo):
    """Base class + common methods for N5 metadata."""

    def __init__(self, url: str) -> None:
        super().__init__(url)
        url = UPath(parse_protocols(self.url).url)
        if exists(url / "attributes.json"):
            self._attributes = read_json(url / "attributes.json")
        else:
            self._attributes = {}

        if "dimensions" in self._attributes:
            self._is_multiscale = False
            self._arrays = [self._attributes]
            self._attributes = {}
        else:
            self._is_multiscale = True

        if self._is_multiscale:
            self._arrays = []
            for i in range(self.getNbLevels()):
                url_i = url / f"s{i}" / "attributes.json"
                if exists(url_i):
                    self._arrays.append(read_json(url_i))
                else:
                    self._arrays.append({})

    def getDataType(self) -> np.dtype:
        """Array data type."""
        try:
            return np.dtype(self._attributes["dataType"])
        except Exception:
            return np.dtype(self._arrays[0]["dataType"])

    def getShape(self, level: int = 0) -> list[int]:
        """Array shape at a given level."""
        return list(self._arrays[level]["dimensions"])

    def getNbLevels(self) -> int:
        """Return the number of levels in the pyramid."""
        try:
            return len(self._attributes["downsamplingFactors"])
        except Exception:
            return 1

    def getNames(self) -> list[str]:
        """Return axis names."""
        rank = self.getRank()
        try:
            names = list(self._attributes["axes"])
        except Exception:
            names = list(self._arrays[0]["axes"])
        if len(names) != rank:
            raise ValueError(f"Rank mismatch: {len(names)} != {rank}")
        return names

    getInputNames = getOutputNames = getNames

    def getUnits(self) -> list[str]:
        """Return units."""
        rank = self.getRank()
        units = ["nm"] * self.getRank()
        attrs = [self._attributes] + self._arrays[:1]
        for attr in attrs:
            if "units" in attr:
                units = list(attr["units"])
                break
            elif "pixelResolution" in attr:
                unit = attr["pixelResolution"].get("unit", "")
                unit = unit or "nm"
                units = [unit] * rank
                break
        if len(units) != rank:
            raise ValueError(f"Rank mismatch: {len(units)} != {rank}")
        return units

    getInputUnits = getOutputUnits = getUnits

    def getScales(self) -> list[float]:
        """Return scales."""
        rank = self.getRank()
        scales = [1.0] * rank
        attrs = [self._attributes] + self._arrays[:1]
        for attr in attrs:
            if "resolution" in attr:
                scales = list(attr["resolution"])
                break
            elif "pixelResolution" in attr:
                scales = list(attr["pixelResolution"]["dimensions"])
                break
        if len(scales) != rank:
            raise ValueError(f"Rank mismatch: {len(scales)} != {rank}")
        return scales

    getInputScales = getOutputScales = getScales

    def getTranslations(self) -> list[float]:
        """Return translations (in spatial units)."""
        return [0.0] * self.getRank()


@datasource(["n5"])
class N5DataSource(VolumeDataSource):
    """Wrapper for N5 data sources."""

    info: N5VolumeInfo

    def __init__(self, *args, **kwargs) -> None:
        super().__init__(*args, **kwargs)

    def _compute_info(self) -> Zarr2VolumeInfo:
        return N5VolumeInfo(self.url)

    # ------------------------------------------------------------------
    # Public API
    # ------------------------------------------------------------------

    def _get_dataobj(self, level: int = 0, mode: str = "r") -> ArrayLike:
        """Return an array-like object pointing to a pyramid level."""
        tic = time.time()
        url = parse_protocols(self.url).url
        fs = filesystem(url)

        try:
            from zarr.n5 import N5FSStore
        except (ImportError, ModuleNotFoundError):
            if int(zarr.__version__.split(".")[0]) > 2:
                raise ImportError(
                    f"N5 is only available in zarr v2, but you have "
                    f"v{zarr.__version__} installed.")

        store = N5FSStore(url, fs=fs, mode=mode)
        path = str(level)
        if path[:1] != "s":
            path = "s" + path
        dataobj = dataobj = zarr.open(store, mode, path=path)
        toc = time.time()
        LOG.info(f"Map n5: {toc - tic} s")
        return dataobj


class _PrecomputedInfoFactory(type):
    def __call__(cls, url: str | dict) -> "PrecomputedInfo":
        info = cls._load_dict(url)
        subclass = {
            "neuroglancer_multiscale_volume": PrecomputedVolumeInfo,
            "neuroglancer_multilod_draco": PrecomputedMeshInfo,
            "neuroglancer_legacy_mesh": PrecomputedLegacyMeshInfo,
            "neuroglancer_skeletons": PrecomputedSkeletonInfo,
            "neuroglancer_annotations_v1": PrecomputedAnnotationInfo,
        }[info["@type"]]
        return super(_PrecomputedInfoFactory, subclass).__call__(info)


class PrecomputedInfo(metaclass=_PrecomputedInfoFactory):
    """Base class for metadate about precomputed objects."""

    def __init__(self, url: str | dict) -> None:
        self._info = self._load_dict(url)

    @classmethod
    def _load_dict(cls, url: str | dict) -> dict:
        if not isinstance(url, dict):
            url = url.rstrip('/')
            url = parse_protocols(url).url
            if not url.endswith("/info"):
                url += "/info"
            with open(url, "rb") as f:
                info = json.load(f)
        else:
            info = url
        return info


class PrecomputedMeshInfo(PrecomputedInfo):
    """Metadata of a precomputed mesh."""

    ...


class PrecomputedLegacyMeshInfo(PrecomputedInfo):
    """Metadata of a precomputed mesh (legacy)."""

    ...


class PrecomputedSkeletonInfo(PrecomputedInfo):
    """Metadata of a precomputed skeleton."""

    ...


class PrecomputedAnnotationInfo(PrecomputedInfo):
    """Metadata of a precomputed annotation."""

    ...


class PrecomputedVolumeInfo(PrecomputedInfo):
    """Metadata of a precomputed volume."""

    def getDataType(self) -> np.ndarray:
        """TODO."""
        return np.dtype(self._info["data_type"])

    def getShape(self, level: int = 0) -> list[int]:
        """TODO."""
        if level < 0:
            level = self.getNbLevels() + level
        if level < 0 or level >= self.getNbLevels():
            raise IndexError("Pyramid level not available:", level)

        shape = list(self._info["scales"][level]["size"])
        if self._info["num_channels"] > 1:
            shape += [self._info["num_channels"]]
        return shape

    def getRank(self) -> int:
        """TODO."""
        return 4 if self._info["num_channels"] > 1 else 3

    def getScales(self) -> list[float]:
        """TODO."""
        scales = list(self._info["scales"][0]["resolution"])
        scales += max(0, self.getRank()-3) * [1.0]
        return scales

    def getUnits(self) -> list[str]:
        """TODO."""
        return ["nm"] * 3 + max(0, self.getRank()-3) * [""]

    def getNames(self) -> list[str]:
        """TODO."""
        names = ["x", "y", "z"]
        if self.getRank() == 4:
            names += ["c"]
        return names

    def getDimensions(self) -> ng.CoordinateSpace:
        """TODO."""
        names = self.getNames()
        scales = self.getScales()
        units = self.getUnits()
        return ng.CoordinateSpace({
            name: [scale, unit]
            for name, scale, unit in zip(names, scales, units)
        })

    def getTransform(self) -> ng.CoordinateSpaceTransform:
        """TODO."""
        dimensions = self.getDimensions()
        return ng.CoordinateSpaceTransform(
            matrix=np.eye(self.getRank()+1)[:-1],
            input_dimensions=dimensions,
            output_dimensions=dimensions,
        )

    def getNbLevels(self) -> int:
        """TODO."""
        return len(self._info["scales"])

    def getVoxelOffset(self) -> list[int]:
        """TODO."""
        return list(self._info["voxel_offset"])

    def getChunkSize(self, level: int = 0, choice: int = 0) -> list[int]:
        """TODO."""
        return self._info["scales"][level]["chunk_sizes"][choice]


class _PrecomputedDataSourceFactory(_LayerDataSourceFactory):
    def __call__(
            cls, arg: _LayerDataSourceFactory._DataSourceLike = None,
            *args, **kwargs
    ) -> "PrecomputedDataSource":
        if cls is not PrecomputedDataSource:
            obj = super().__call__(arg, *args, **kwargs)
            return obj

        if kwargs.get("url", ""):
            url = kwargs["url"]
            if isinstance(url, (str, PathLike)):
                url = kwargs["url"] = str(url)
        elif isinstance(args, (str, PathLike)):
            url = arg = str(arg)
        elif hasattr(arg, "url"):
            url = arg.url
        elif isinstance(arg, dict) and "url" in arg:
            url = arg["url"]
        elif not isinstance(arg, cls._LocalSource):
            raise ValueError("Missing data source url")
        if not arg:
            kwargs["url"] = url
        parsed = parse_protocols(url)
        layer = parsed.layer
        info = cls._load_dict(url)
        is_tracts = cls.is_tracts(url)
        mapping = {
            "neuroglancer_multiscale_volume": PrecomputedVolumeDataSource,
            "neuroglancer_multilod_draco": PrecomputedMeshDataSource,
            "neuroglancer_legacy_mesh": PrecomputedLegacyMeshDataSource,
            "neuroglancer_skeletons": PrecomputedSkeletonDataSource,
<<<<<<< HEAD
            "neuroglancer_annotations_v1": PrecomputedTractsDataSource if (
                layer == "tracts") or (
                is_tracts) else PrecomputedAnnotationDataSource,
=======
            "neuroglancer_annotations_v1": (
                PrecomputedAnnotationDataSource
                if layer != "tracts" else
                PrecomputedTractsDataSource
            ),
>>>>>>> ef0f622f
        }
        subclass = mapping[info["@type"]]
        return super(_PrecomputedDataSourceFactory, subclass).__call__(
            arg, *args, **kwargs)


@datasource("precomputed")
class PrecomputedDataSource(LayerDataSource,
                            metaclass=_PrecomputedDataSourceFactory):
    """Base wrapper for precomputed data sources."""

    @classmethod
    def _load_dict(cls, url: str | dict) -> dict:
        return PrecomputedInfo(url)._info

    def __init__(self, *args, **kwargs) -> None:
        super().__init__(*args, **kwargs)
        self._info = self._load_dict(self.url)

    @classmethod
    def is_tracts(cls, url: str | dict) -> bool:
        """Info file is for a tracts file."""
        info = cls._load_dict(url)
        orientations = {"x": False, "y": False, "z": False}
        for property in info["properties"]:
            if property["id"][:-1] == "orientation_":
                axis = property["id"][-1]
                orientations[axis] = True
        for axis in ["x", "y", "z"]:
            if not orientations[axis]:
                return False
        return True

    ...


class PrecomputedMeshDataSource(MeshDataSource, PrecomputedDataSource):
    """Base wrapper for precomputed mesh sources."""

    ...


class PrecomputedLegacyMeshDataSource(MeshDataSource, PrecomputedDataSource):
    """Base wrapper for precomputed mesh (legacy) sources."""

    ...


class PrecomputedSkeletonDataSource(SkeletonDataSource, PrecomputedDataSource):
    """Base wrapper for precomputed skeleton sources."""

    ...


class PrecomputedAnnotationDataSource(
    AnnotationDataSource, PrecomputedDataSource
):
    """Base wrapper for precomputed annotations sources."""

    def __init__(self, *args, **kwargs) -> None:
        super().__init__(*args, **kwargs)
        self.transform = self.transform

    @property
    def _transform(self) -> ng.CoordinateSpaceTransform:
        dimensions = ng.CoordinateSpace(
            names=["x", "y", "z"],
            units="mm",
            scales=[1, 1, 1],
        )

        rank = len(dimensions.names)
        return ng.CoordinateSpaceTransform(
            matrix=np.eye(rank+1)[:-1],
            input_dimensions=dimensions,
            output_dimensions=dimensions
        )
    ...


class PrecomputedTractsDataSource(PrecomputedAnnotationDataSource):
    """Base wrapper for track precomputed annotations sources."""

    def __init__(self, *args, **kwargs) -> None:
        super().__init__(*args, **kwargs)
    ...


class PrecomputedVolumeDataSource(VolumeDataSource, PrecomputedDataSource):
    """Wrapper for precomputed volumes."""

    def _compute_info(self) -> PrecomputedVolumeInfo:
        return PrecomputedVolumeInfo(self.url)

    def _get_dataobj(self, level: int = 0, mode: str = "r") -> ArrayLike:
        url = parse_protocols(self.url).url
        return CloudVolume(url, mip=level)<|MERGE_RESOLUTION|>--- conflicted
+++ resolved
@@ -1960,17 +1960,12 @@
             "neuroglancer_multilod_draco": PrecomputedMeshDataSource,
             "neuroglancer_legacy_mesh": PrecomputedLegacyMeshDataSource,
             "neuroglancer_skeletons": PrecomputedSkeletonDataSource,
-<<<<<<< HEAD
-            "neuroglancer_annotations_v1": PrecomputedTractsDataSource if (
-                layer == "tracts") or (
-                is_tracts) else PrecomputedAnnotationDataSource,
-=======
             "neuroglancer_annotations_v1": (
-                PrecomputedAnnotationDataSource
-                if layer != "tracts" else
-                PrecomputedTractsDataSource
+              PrecomputedTractsDataSource 
+              if (layer == "tracts") or (
+                is_tracts) else 
+              PrecomputedAnnotationDataSource
             ),
->>>>>>> ef0f622f
         }
         subclass = mapping[info["@type"]]
         return super(_PrecomputedDataSourceFactory, subclass).__call__(
